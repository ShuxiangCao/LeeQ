--- conflicted
+++ resolved
@@ -102,11 +102,7 @@
     @log_and_record
     def run(
             self,
-<<<<<<< HEAD
             dut: Any,  # Replace 'Any' with the actual type of qubit
-=======
-            qubit,
->>>>>>> d1af15cf
             collection_name: str = 'f01',
             mprim_index: int = 0,
             free_evolution_time: float = 100.0,
@@ -115,17 +111,12 @@
             initial_lpb: Optional[Any] = None,
     ) -> None:
         """
-<<<<<<< HEAD
         Run the SimpleSpinEchoMultiLevel experiment for measuring the T2 echo coherence value.
 
         This experiment is implemented in the following way. A pi/2 pulse is applied to the qubit, followed by a delay
         of free_evolution_time/2. Then a pi pulse is applied, followed by another delay of free_evolution_time/2. Finally,
         a measurement primitive is applied to the qubit. The experiment is repeated for different values of the delay time
         to obtain the T2 echo relaxation time.
-=======
-        Run the SpinEchoMultiLevel experiment for measuring the T2 echo coherence metric.
-        This experiment gives the T2 dephasing time of the qubit.
->>>>>>> d1af15cf
 
         Parameters
         ----------
@@ -152,6 +143,7 @@
         >>> )
         """
 
+        qubit = dut
         c1 = qubit.get_c1(collection_name)
         mp = qubit.get_measurement_prim_intlist(mprim_index)
         delay = prims.Delay(0)
