--- conflicted
+++ resolved
@@ -361,10 +361,6 @@
         delay = prims.Delay(0)
 
         lpb = lpb + delay
-<<<<<<< HEAD
-        swp_time = sweeper(np.arange, n_kwargs={'start': 0.0, 'stop': time_length, 'step': time_resolution},
-                      params=[sparam.func(delay.set_delay, {}, 'delay')])
-=======
         swp = sweeper(
             np.arange,
             n_kwargs={
@@ -376,9 +372,6 @@
                     delay.set_delay,
                     {},
                     'delay')])
->>>>>>> 4ddd2778
-
-
 
         mprims = [dut.get_measurement_prim_intlist(mprim_index) for mprim_index,dut in zip(mprim_indexes,duts)]
 
