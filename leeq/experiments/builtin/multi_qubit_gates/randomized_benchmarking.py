--- conflicted
+++ resolved
@@ -128,19 +128,15 @@
         colors = ['k', 'r', 'g', 'b', 'c', 'm', 'o', 'y']
         plt.scatter(seq_length, self.success_probability, marker='o', label='RB', color=dark_navy)
 
-        fit_curve = self.popt[0] * np.exp(self.popt[1] * lseq) + self.popt[2]
+        fit_curve = self.popt[0] * np.exp(self.popt[1] ** lseq) + self.popt[2]
         plt.plot(lseq, fit_curve, label='', color='k')
 
-<<<<<<< HEAD
         plt.title(f'Randomized benchmarking 2Q \n F={1 - self.infidelity}')
         plt.xlabel(u"Number of of 2Q Cliffords")
-=======
-        plt.title(f'Randomized benchmarking 2Q \n F={1 - self.infidelity}+-{self.error_bar}')
-        plt.xlabel(u"Number of 2Q Cliffords")
->>>>>>> 2fe87602
         plt.ylabel(u"P(00)")
         plt.legend()
         plt.show()
+
 
 class RandomizedBenchmarking2QubitsInterleavedComparison(Experiment):
     """
@@ -231,25 +227,12 @@
         p_i = uexp(unc.ufloat(interleaved_rb.popt[1], interleaved_rb.perr[1]))
         self.infidelity = (4 - 1) / 4 * (1 - (p_i / p_s))
 
-<<<<<<< HEAD
     def get_analyzed_result_prompt(self) -> Union[str, None]:
         return f"""
         The standard randomized benchmarking reports infidelity pgc to be {self.fit_params['standard']['infidelity']}.
         The interleaved randomized benchmarking reports infidelity pgc to be {self.fit_params['interleaved']['infidelity']}.
         The infidelity of the interleaved gate is {self.infidelity}.
         """
-=======
-        fidelity = 1 - self.infidelity
-        data = {
-            'Infidelity': self.infidelity,
-            'Fidelity': fidelity
-        }
-        df = pd.DataFrame(list(data.items()), columns=['Parameter', 'Value'])
-
-        # Formatting the float values to three decimal places
-        df['Value'] = df['Value'].apply(lambda x: f"{x:.3f}" if isinstance(x, float) else x)
-        print(df)
->>>>>>> 2fe87602
 
     @register_browser_function()
     @visual_analyze_prompt("""
@@ -263,16 +246,23 @@
         Generates a plot comparing the fitting curves and success probabilities for
         standard and interleaved randomized benchmarking.
         """
+
+        fidelity = 1 - self.infidelity
+        data = {
+            'Infidelity': self.infidelity,
+            'Fidelity': fidelity
+        }
+        df = pd.DataFrame(list(data.items()), columns=['Parameter', 'Value'])
+
+        # Formatting the float values to three decimal places
+        df['Value'] = df['Value'].apply(lambda x: f"{x:.3f}" if isinstance(x, float) else x)
+        print(df)
+
         args = self.retrieve_args(self.run)
         seq_length = args['seq_length']
 
         lseq = np.linspace(0, np.amax(seq_length) + 1, 1001)
-<<<<<<< HEAD
-        colors = ['black', 'red', 'green', 'blue', 'cyan', 'magenta', 'orange', 'yellow']
-
-        fig = plt.figure()
-=======
->>>>>>> 2fe87602
+        colors = ['k', 'r', 'g', 'b', 'c', 'm', 'o', 'y']
 
         # Define the colors
         dark_navy = '#000080'
@@ -284,62 +274,18 @@
         plt.scatter(self.seq_length_interleaved, self.success_probability['interleaved'], marker='o', color=dark_purple,
                     label='Interleaved')
 
-<<<<<<< HEAD
-        # Fit curves for standard and interleaved RB
-=======
-        # Calculate the fit curves
->>>>>>> 2fe87602
         fit_curve_standard = self.fit_params['standard']['popt'][0] * np.exp(
-            self.fit_params['standard']['popt'][1] * lseq) + self.fit_params['standard']['popt'][2]
+            self.fit_params['standard']['popt'][1]) ** lseq + self.fit_params['standard']['popt'][2]
         fit_curve_interleaved = self.fit_params['interleaved']['popt'][0] * np.exp(
-            self.fit_params['interleaved']['popt'][1] * lseq) + self.fit_params['interleaved']['popt'][2]
-
-<<<<<<< HEAD
-        plt.plot(lseq, fit_curve_standard, label='Fitting standard RB', color='black')
-        plt.plot(lseq, fit_curve_interleaved, label='Fitting interleaved RB', color='red')
-=======
+            self.fit_params['interleaved']['popt'][1]) ** lseq + self.fit_params['interleaved']['popt'][2]
+
         # Plot the fit curves with the same colors as the scatter data
         plt.plot(lseq, fit_curve_standard, label='', color=dark_navy)
         plt.plot(lseq, fit_curve_interleaved, label='', color=dark_purple)
->>>>>>> 2fe87602
 
         # Add title and labels
         plt.title(f'Randomized benchmarking 2Q \n F={1 - self.infidelity}')
-        plt.xlabel("Number of 2Q Cliffords")
-        plt.ylabel("P(00)")
-<<<<<<< HEAD
+        plt.xlabel(u"Number of of 2Q Cliffords")
+        plt.ylabel(u"P(00)")
         plt.legend()
-        return fig
-=======
-
-        # Add legend
-        plt.legend()
-
-        # Show the plot
-        plt.show()
-
-    # def plot(self):
-    #     args = self.retrieve_args(self.run)
-    #     seq_length = args['seq_length']
-    #
-    #     lseq = np.linspace(0, np.amax(seq_length) + 1, 1001)
-    #     colors = ['k', 'r', 'g', 'b', 'c', 'm', 'o', 'y']
-    #
-    #     plt.scatter(self.seq_length_std, self.success_probability['standard'], marker='o', label='Standard')
-    #     plt.scatter(self.seq_length_interleaved, self.success_probability['interleaved'], marker='o',
-    #                 label='Interleaved')
-    #
-    #     fit_curve_standard = self.fit_params['standard']['popt'][0] * np.exp(
-    #         self.fit_params['standard']['popt'][1]) ** lseq + self.fit_params['standard']['popt'][2]
-    #     fit_curve_interleaved = self.fit_params['interleaved']['popt'][0] * np.exp(
-    #         self.fit_params['interleaved']['popt'][1]) ** lseq + self.fit_params['interleaved']['popt'][2]
-    #
-    #     plt.plot(lseq, fit_curve_standard, label='Fitting standard RB', color='k')
-    #     plt.plot(lseq, fit_curve_interleaved, label='Fitting interleaved RB', color='r')
-    #
-    #     plt.title(f'Randomized benchmarking 2Q \n F={1 - self.infidelity}')
-    #     plt.xlabel(u"Number of of 2Q Cliffords")
-    #     plt.ylabel(u"P(00)")
-    #     plt.legend()
-    #     plt.show()
->>>>>>> 2fe87602
+        plt.show()